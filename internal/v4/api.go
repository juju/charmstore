// Copyright 2014 Canonical Ltd.
// Licensed under the LGPLv3, see LICENCE file for details.

package v4

import (
	"archive/zip"
	"encoding/json"
	"net/http"
	"net/url"
	"sort"
	"strings"

	"github.com/juju/errgo"
	"gopkg.in/juju/charm.v3"
	"gopkg.in/mgo.v2"
	"gopkg.in/mgo.v2/bson"

	"github.com/juju/charmstore/internal/charmstore"
	"github.com/juju/charmstore/internal/mongodoc"
	"github.com/juju/charmstore/internal/router"
	"github.com/juju/charmstore/params"
)

type handler struct {
	*router.Router
	store  *charmstore.Store
	config charmstore.ServerParams
}

// New returns a new instance of the v4 API handler.
func New(store *charmstore.Store, config charmstore.ServerParams) http.Handler {
	h := &handler{
		store:  store,
		config: config,
	}
	h.Router = router.New(&router.Handlers{
		Global: map[string]http.Handler{
			"debug":              http.HandlerFunc(h.serveDebug),
			"search":             http.HandlerFunc(h.serveSearch),
			"search/interesting": http.HandlerFunc(h.serveSearchInteresting),
			"stats/":             router.NotFoundHandler(),
			"stats/counter/":     router.HandleJSON(h.serveStatsCounter),
		},
		Id: map[string]router.IdHandler{
			"archive":   h.serveArchive,
			"archive/":  h.serveArchiveFile,
			"expand-id": h.serveExpandId,
			"resources": h.serveResources,
		},
		Meta: map[string]router.BulkIncludeHandler{
			"archive-size":        h.entityHandler(h.metaArchiveSize, "size"),
			"archive-upload-time": h.entityHandler(h.metaArchiveUploadTime, "uploadtime"),
			"bundle-metadata":     h.entityHandler(h.metaBundleMetadata, "bundledata"),
			"bundles-containing":  h.entityHandler(h.metaBundlesContaining),
			"charm-actions":       h.entityHandler(h.metaCharmActions, "charmactions"),
			"charm-config":        h.entityHandler(h.metaCharmConfig, "charmconfig"),
			"charm-metadata":      h.entityHandler(h.metaCharmMetadata, "charmmeta"),
			"charm-related":       h.entityHandler(h.metaCharmRelated, "charmprovidedinterfaces", "charmrequiredinterfaces"),
			"color":               h.entityHandler(h.metaColor, "iconbackgroundcolor"),
			"manifest":            h.entityHandler(h.metaManifest, "blobname"),
			"revision-info":       router.SingleIncludeHandler(h.metaRevisionInfo),
			"stats":               h.entityHandler(h.metaStats),
			"extra-info": h.puttableEntityHandler(
				h.metaExtraInfo,
				h.putMetaExtraInfo,
				"extrainfo",
			),
			"extra-info/": h.puttableEntityHandler(
				h.metaExtraInfoWithKey,
				h.putMetaExtraInfoWithKey,
				"extrainfo",
			),

			// endpoints not yet implemented - use SingleIncludeHandler for the time being.
<<<<<<< HEAD
			"extra-info":  router.SingleIncludeHandler(h.metaExtraInfo),
			"extra-info/": router.SingleIncludeHandler(h.metaExtraInfoWithKey),
=======
			"color": router.SingleIncludeHandler(h.metaColor),
>>>>>>> 2d7df364
		},
	}, h.resolveURL)
	return h
}

func (h *handler) ServeHTTP(w http.ResponseWriter, req *http.Request) {
	h.Router.ServeHTTP(w, req)
}

// ResolveURL resolves the series and revision of the given URL
// if either is unspecified by filling them out with information retrieved
// from the store.
func ResolveURL(store *charmstore.Store, url *charm.Reference) error {
	if url.Series != "" && url.Revision != -1 {
		return nil
	}
	urls, err := store.ExpandURL(url)
	if err != nil {
		return errgo.Notef(err, "cannot expand URL")
	}
	if len(urls) == 0 {
		return noMatchingURLError(url)
	}
	*url = *selectPreferredURL(urls)
	return nil
}

func noMatchingURLError(url *charm.Reference) error {
	return errgo.WithCausef(nil, params.ErrNotFound, "no matching charm or bundle for %q", url)
}

func (h *handler) resolveURL(url *charm.Reference) error {
	return ResolveURL(h.store, url)
}

type entityHandlerFunc func(entity *mongodoc.Entity, id *charm.Reference, path string, flags url.Values) (interface{}, error)

// entityHandler returns a handler that calls f with a *mongodoc.Entity that
// contains at least the given fields. It allows only GET requests.
func (h *handler) entityHandler(f entityHandlerFunc, fields ...string) router.BulkIncludeHandler {
	return h.puttableEntityHandler(f, nil, fields...)
}

func (h *handler) puttableEntityHandler(get entityHandlerFunc, put router.FieldPutFunc, fields ...string) router.BulkIncludeHandler {
	handleGet := func(doc interface{}, id *charm.Reference, path string, flags url.Values) (interface{}, error) {
		edoc := doc.(*mongodoc.Entity)
		val, err := get(edoc, id, path, flags)
		return val, errgo.Mask(err, errgo.Any)
	}
	type entityHandlerKey struct{}
	return router.FieldIncludeHandler(router.FieldIncludeHandlerParams{
		Key:       entityHandlerKey{},
		Query:     h.entityQuery,
		Fields:    fields,
		HandleGet: handleGet,
		HandlePut: put,
		Update:    h.updateEntity,
	})
}

func (h *handler) updateEntity(id *charm.Reference, fields map[string]interface{}) error {
	err := h.store.DB.Entities().UpdateId(id, bson.D{{"$set", fields}})
	if err != nil {
		return errgo.Notef(err, "cannot update %q", id)
	}
	return nil
}

func (h *handler) entityQuery(id *charm.Reference, selector map[string]int) (interface{}, error) {
	var val mongodoc.Entity
	err := h.store.DB.Entities().
		Find(bson.D{{"_id", id}}).
		Select(selector).
		One(&val)
	if err == mgo.ErrNotFound {
		return nil, errgo.WithCausef(nil, params.ErrNotFound, "no matching charm or bundle for %s", id)
	}
	if err != nil {
		return nil, errgo.Mask(err)
	}
	return &val, nil
}

var ltsReleases = map[string]bool{
	"lucid":   true,
	"precise": true,
	"trusty":  true,
}

func selectPreferredURL(urls []*charm.Reference) *charm.Reference {
	best := urls[0]
	for _, url := range urls {
		if preferredURL(url, best) {
			best = url
		}
	}
	return best
}

// preferredURL reports whether url0 is preferred over url1.
func preferredURL(url0, url1 *charm.Reference) bool {
	if url0.Series == url1.Series {
		return url0.Revision > url1.Revision
	}
	if url0.Series == "bundle" || url1.Series == "bundle" {
		// One of the URLs refers to a bundle. Choose
		// a charm by preference.
		return url0.Series != "bundle"
	}
	if ltsReleases[url0.Series] == ltsReleases[url1.Series] {
		return url0.Series > url1.Series
	}
	return ltsReleases[url0.Series]
}

// parseBool returns the boolean value represented by the string.
// It accepts "1" or "0". Any other value returns an error.
func parseBool(value string) (bool, error) {
	switch value {
	case "0", "":
		return false, nil
	case "1":
		return true, nil
	}
	return false, errgo.Newf(`unexpected bool value %q (must be "0" or "1")`, value)
}

var errNotImplemented = errgo.Newf("method not implemented")

// GET search[?text=text][&autocomplete=1][&filter=value…][&limit=limit][&include=meta]
// http://tinyurl.com/qzobc69
func (h *handler) serveSearch(w http.ResponseWriter, req *http.Request) {
	router.WriteError(w, errNotImplemented)
}

// GET search/interesting[?limit=limit][&include=meta]
// http://tinyurl.com/ntmdrg8
func (h *handler) serveSearchInteresting(w http.ResponseWriter, req *http.Request) {
	router.WriteError(w, errNotImplemented)
}

// GET /debug
// http://tinyurl.com/m63xhz8
func (h *handler) serveDebug(w http.ResponseWriter, req *http.Request) {
	router.WriteError(w, errNotImplemented)
}

// POST id/resources/name.stream
// http://tinyurl.com/pnmwvy4
//
// GET  id/resources/name.stream[-revision]/arch/filename
// http://tinyurl.com/pydbn3u
//
// PUT id/resources/[~user/]series/name.stream-revision/arch?sha256=hash
// http://tinyurl.com/k8l8kdg
func (h *handler) serveResources(charmId *charm.Reference, w http.ResponseWriter, req *http.Request) error {
	return errNotImplemented
}

// GET id/expand-id
// https://docs.google.com/a/canonical.com/document/d/1TgRA7jW_mmXoKH3JiwBbtPvQu7WiM6XMrz1wSrhTMXw/edit#bookmark=id.4xdnvxphb2si
func (h *handler) serveExpandId(id *charm.Reference, w http.ResponseWriter, req *http.Request) error {
	// Mutate the given id so that it represents a base URL.
	id.Revision = -1
	id.Series = ""

	// Retrieve all the entities with the same base URL.
	var docs []mongodoc.Entity
	if err := h.store.DB.Entities().Find(bson.D{{"baseurl", id}}).Select(bson.D{{"_id", 1}}).All(&docs); err != nil {
		return errgo.Notef(err, "cannot get ids")
	}

	// A not found error should have been already returned by the router in the
	// case a partial id is provided. Here we do the same for the case when
	// a fully qualified URL is provided, but no matching entities are found.
	if len(docs) == 0 {
		return noMatchingURLError(id)
	}

	// Collect all the expanded identifiers for each entity.
	response := make([]params.ExpandedId, 0, len(docs))
	for _, doc := range docs {
		response = append(response, params.ExpandedId{Id: doc.URL.String()})
	}

	// Write the response in JSON format.
	return router.WriteJSON(w, http.StatusOK, response)
}

func badRequestf(underlying error, f string, a ...interface{}) error {
	err := errgo.WithCausef(underlying, params.ErrBadRequest, f, a...)
	err.(*errgo.Err).SetLocation(1)
	return err
}

// GET id/meta/charm-metadata
// http://tinyurl.com/poeoulw
func (h *handler) metaCharmMetadata(entity *mongodoc.Entity, id *charm.Reference, path string, flags url.Values) (interface{}, error) {
	return entity.CharmMeta, nil
}

// GET id/meta/bundle-metadata
// http://tinyurl.com/ozshbtb
func (h *handler) metaBundleMetadata(entity *mongodoc.Entity, id *charm.Reference, path string, flags url.Values) (interface{}, error) {
	return entity.BundleData, nil
}

// GET id/meta/manifest
// http://tinyurl.com/p3xdcto
func (h *handler) metaManifest(entity *mongodoc.Entity, id *charm.Reference, path string, flags url.Values) (interface{}, error) {
	r, size, err := h.store.BlobStore.Open(entity.BlobName)
	if err != nil {
		return nil, errgo.Notef(err, "cannot open archive data for %s", id)
	}
	defer r.Close()
	zipReader, err := zip.NewReader(&readerAtSeeker{r}, size)
	if err != nil {
		return nil, errgo.Notef(err, "cannot read archive data for %s", id)
	}
	// Collect the files.
	manifest := make([]params.ManifestFile, 0, len(zipReader.File))
	for _, file := range zipReader.File {
		fileInfo := file.FileInfo()
		if fileInfo.IsDir() {
			continue
		}
		manifest = append(manifest, params.ManifestFile{
			Name: file.Name,
			Size: fileInfo.Size(),
		})
	}
	return manifest, nil
}

// GET id/meta/charm-actions
// http://tinyurl.com/kfd2h34
func (h *handler) metaCharmActions(entity *mongodoc.Entity, id *charm.Reference, path string, flags url.Values) (interface{}, error) {
	return entity.CharmActions, nil
}

// GET id/meta/charm-config
// http://tinyurl.com/oxxyujx
func (h *handler) metaCharmConfig(entity *mongodoc.Entity, id *charm.Reference, path string, flags url.Values) (interface{}, error) {
	return entity.CharmConfig, nil
}

// GET id/meta/color
// http://tinyurl.com/o2t3j4p
func (h *handler) metaColor(entity *mongodoc.Entity, id *charm.Reference, path string, flags url.Values) (interface{}, error) {
	return &params.ColorResponse{entity.IconBackgroundColor}, nil
}

// GET id/meta/archive-size
// http://tinyurl.com/m8b9geq
func (h *handler) metaArchiveSize(entity *mongodoc.Entity, id *charm.Reference, path string, flags url.Values) (interface{}, error) {
	return &params.ArchiveSizeResponse{
		Size: entity.Size,
	}, nil
}

// GET id/meta/stats/
// http://tinyurl.com/lvyp2l5
func (h *handler) metaStats(entity *mongodoc.Entity, id *charm.Reference, path string, flags url.Values) (interface{}, error) {
	req := charmstore.CounterRequest{
		Key: entityStatsKey(id, params.StatsArchiveDownload),
	}
	results, err := h.store.Counters(&req)
	if err != nil {
		return nil, errgo.Notef(err, "cannot retrieve stats")
	}
	return &params.StatsResponse{
		// If a list is not requested as part of the charmstore.CounterRequest,
		// one result is always returned: if the key is not found the count is
		// set to 0.
		ArchiveDownloadCount: results[0].Count,
	}, nil
}

// GET id/meta/revision-info
// http://tinyurl.com/q6xos7f
func (h *handler) metaRevisionInfo(id *charm.Reference, path string, flags url.Values) (interface{}, error) {
	baseURL := *id
	baseURL.Revision = -1
	baseURL.Series = ""

	var docs []mongodoc.Entity
	if err := h.store.DB.Entities().Find(
		bson.D{{"baseurl", &baseURL}}).Select(
		bson.D{{"_id", 1}}).All(&docs); err != nil {
		return "", errgo.Notef(err, "cannot get ids")
	}

	if len(docs) == 0 {
		return "", errgo.WithCausef(nil, params.ErrNotFound, "no matching charm or bundle for %s", id)
	}

	// Sort in descending order by revision.
	sort.Sort(entitiesByRevision(docs))
	response := &params.RevisionInfoResponse{}
	for _, doc := range docs {
		if doc.URL.Series == id.Series {
			response.Revisions = append(response.Revisions, doc.URL)
		}
	}

	if len(response.Revisions) == 0 {
		return "", noMatchingURLError(&baseURL)
	}

	// Write the response in JSON format.
	return response, nil
}

type entitiesByRevision []mongodoc.Entity

func (s entitiesByRevision) Len() int      { return len(s) }
func (s entitiesByRevision) Swap(i, j int) { s[i], s[j] = s[j], s[i] }

// Implement the Less method of the sort interface backward, with > so that
// the sort order is descending.
func (s entitiesByRevision) Less(i, j int) bool { return s[i].URL.Revision > s[j].URL.Revision }

// GET id/meta/extra-info
// http://tinyurl.com/keos7wd
func (h *handler) metaExtraInfo(entity *mongodoc.Entity, id *charm.Reference, path string, flags url.Values) (interface{}, error) {
	// The extra-info is stored in mongo as simple byte
	// slices, so convert the values to json.RawMessages
	// so that the client will see the original JSON.
	m := make(map[string]*json.RawMessage)
	for key, val := range entity.ExtraInfo {
		jmsg := json.RawMessage(val)
		m[key] = &jmsg
	}
	return m, nil
}

// GET id/meta/extra-info/key
// http://tinyurl.com/polrbn7
func (h *handler) metaExtraInfoWithKey(entity *mongodoc.Entity, id *charm.Reference, path string, flags url.Values) (interface{}, error) {
	path = strings.TrimPrefix(path, "/")
	var data json.RawMessage = entity.ExtraInfo[path]
	if len(data) == 0 {
		return nil, nil
	}
	return &data, nil
}

func (h *handler) putMetaExtraInfo(id *charm.Reference, path string, val *json.RawMessage, updater *router.FieldUpdater) error {
	var fields map[string]*json.RawMessage
	if err := json.Unmarshal(*val, &fields); err != nil {
		return errgo.Notef(err, "cannot unmarshal extra info body")
	}
	// Check all the fields are OK before adding any fields to be updated.
	for key := range fields {
		if err := checkExtraInfoKey(key); err != nil {
			return err
		}
	}
	for key, val := range fields {
		updater.UpdateField("extrainfo."+key, *val)
	}
	return nil
}

func (h *handler) putMetaExtraInfoWithKey(id *charm.Reference, path string, val *json.RawMessage, updater *router.FieldUpdater) error {
	key := strings.TrimPrefix(path, "/")
	if err := checkExtraInfoKey(key); err != nil {
		return err
	}
	updater.UpdateField("extrainfo."+key, *val)
	return nil
}

func checkExtraInfoKey(key string) error {
	if strings.ContainsAny(key, "./$") {
		return errgo.WithCausef(nil, params.ErrBadRequest, "bad key for extra-info")
	}
	return nil
}

// GET id/meta/archive-upload-time
// http://tinyurl.com/nmujuqk
func (h *handler) metaArchiveUploadTime(entity *mongodoc.Entity, id *charm.Reference, path string, flags url.Values) (interface{}, error) {
	return &params.ArchiveUploadTimeResponse{
		UploadTime: entity.UploadTime.UTC(),
	}, nil
}<|MERGE_RESOLUTION|>--- conflicted
+++ resolved
@@ -71,14 +71,6 @@
 				h.putMetaExtraInfoWithKey,
 				"extrainfo",
 			),
-
-			// endpoints not yet implemented - use SingleIncludeHandler for the time being.
-<<<<<<< HEAD
-			"extra-info":  router.SingleIncludeHandler(h.metaExtraInfo),
-			"extra-info/": router.SingleIncludeHandler(h.metaExtraInfoWithKey),
-=======
-			"color": router.SingleIncludeHandler(h.metaColor),
->>>>>>> 2d7df364
 		},
 	}, h.resolveURL)
 	return h

--- conflicted
+++ resolved
@@ -45,19 +45,12 @@
 	sort.Strings(doc.CharmRequiredInterfaces)
 	c.Assert(doc, jc.DeepEquals, mongodoc.Entity{
 		URL:                     (*params.CharmURL)(url),
-<<<<<<< HEAD
-		BaseURL:                 (*params.CharmURL)(mustParseURL("cs:wordpress")),
-		CharmMeta:               wordpress.Meta(),
-		CharmActions:            wordpress.Actions(),
-		CharmConfig:             wordpress.Config(),
-=======
 		BaseURL:                 mustParseURL("cs:wordpress"),
 		BlobHash:                hash,
 		Size:                    size,
 		CharmMeta:               ch.Meta(),
 		CharmActions:            ch.Actions(),
 		CharmConfig:             ch.Config(),
->>>>>>> 104e9567
 		CharmProvidedInterfaces: []string{"http", "logging", "monitoring"},
 		CharmRequiredInterfaces: []string{"mysql", "varnish"},
 	})
@@ -90,12 +83,7 @@
 	var doc mongodoc.Entity
 	err = store.DB.Entities().FindId("cs:bundle/wordpress-simple-42").One(&doc)
 	c.Assert(err, gc.IsNil)
-<<<<<<< HEAD
 	sort.Sort(orderedURLs(doc.BundleCharms))
-	c.Assert(doc, jc.DeepEquals, mongodoc.Entity{
-		URL:          (*params.CharmURL)(url),
-		BaseURL:      (*params.CharmURL)(mustParseURL("cs:wordpress-simple")),
-=======
 
 	// The entity doc has been correctly added to the mongo collection.
 	size, hash := mustGetSizeAndHash(bundle)
@@ -104,7 +92,6 @@
 		BaseURL:      mustParseURL("cs:wordpress-simple"),
 		BlobHash:     hash,
 		Size:         size,
->>>>>>> 104e9567
 		BundleData:   bundle.Data(),
 		BundleReadMe: bundle.ReadMe(),
 		BundleCharms: []*params.CharmURL{
@@ -130,7 +117,6 @@
 	c.Assert(err, jc.Satisfies, mgo.IsDup)
 }
 
-<<<<<<< HEAD
 type orderedURLs []*params.CharmURL
 
 func (o orderedURLs) Less(i, j int) bool {
@@ -199,7 +185,7 @@
 			err := store.AddCharm(url, wordpress)
 			c.Assert(err, gc.IsNil)
 		}
-		gotURLs, err := store.ExpandURL(mustParseURL(test.expand))
+		gotURLs, err := store.ExpandURL((*charm.URL)(mustParseURL(test.expand)))
 		c.Assert(err, gc.IsNil)
 
 		gotURLStrs := urlStrings(gotURLs)
@@ -228,11 +214,6 @@
 	return urls
 }
 
-// mustParseURL is like charm.MustParseURL except
-// that it allows an unspecified series.
-func mustParseURL(s string) *charm.URL {
-	ref, series, err := charm.ParseReference(s)
-=======
 func (s *StoreSuite) TestAddCharmDir(c *gc.C) {
 	charmDir := testing.Charms.CharmDir("wordpress")
 	s.checkAddCharm(c, charmDir)
@@ -256,13 +237,14 @@
 	s.checkAddBundle(c, bundleArchive)
 }
 
+// mustParseURL is like charm.MustParseURL except
+// that it allows an unspecified series.
 func mustParseURL(urlStr string) *params.CharmURL {
-	ref, _, err := charm.ParseReference(urlStr)
->>>>>>> 104e9567
+	ref, series, err := charm.ParseReference(urlStr)
 	if err != nil {
 		panic(err)
 	}
-	return &charm.URL{
+	return &params.CharmURL{
 		Reference: ref,
 		Series:    series,
 	}

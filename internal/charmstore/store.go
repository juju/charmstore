// Copyright 2014 Canonical Ltd.
// Licensed under the LGPLv3, see LICENCE file for details.

package charmstore

import (
	"fmt"

	"gopkg.in/juju/charm.v2"
	"labix.org/v2/mgo"

	"github.com/juju/charmstore/internal/mongodoc"
	"github.com/juju/charmstore/internal/router"
)

// Store represents the underlying charm store data store.
type Store struct {
	DB StoreDatabase
}

<<<<<<< HEAD
=======
// NewStore returns a Store that uses the given database.
>>>>>>> a12de4f6
func NewStore(db *mgo.Database) *Store {
	s := &Store{
		DB: StoreDatabase{db},
	}
	router.RegisterCollection(s.DB.Entities().Name, (*mongodoc.Entity)(nil))
	return s
}

// AddCharm adds a charm to the entities collection
// associated with the given URL.
// The charm does not have any associated content.
// TODO fix this to add content too.
func (s *Store) AddCharm(url *charm.URL, c charm.Charm) error {
	return s.DB.Entities().Insert(&mongodoc.Entity{
		URL:                     url,
		BaseURL:                 baseURL(url),
		CharmMeta:               c.Meta(),
		CharmConfig:             c.Config(),
		CharmActions:            c.Actions(),
		CharmProvidedInterfaces: interfacesForRelations(c.Meta().Provides),
		CharmRequiredInterfaces: interfacesForRelations(c.Meta().Requires),
	})
}

func interfacesForRelations(rels map[string]charm.Relation) []string {
	// Eliminate duplicates by storing interface names into a map.
	interfaces := make(map[string]bool)
	for _, rel := range rels {
		interfaces[rel.Interface] = true
	}
	result := make([]string, 0, len(interfaces))
	for iface := range interfaces {
		result = append(result, iface)
	}
	return result
}

func baseURL(url *charm.URL) *charm.Reference {
	newURL := url.Reference
	newURL.Revision = -1
	return &newURL
}

var errNotImplemented = fmt.Errorf("not implemented")

// AddBundle adds a bundle to the entities collection
// associated with the given URL.
// The bundle does not have any associated content.
// TODO fix this to add content too.
func (s *Store) AddBundle(url *charm.URL, b charm.Bundle) error {
	return errNotImplemented
}

// StoreDatabase wraps an mgo.DB ands adds a few convenience methods.
type StoreDatabase struct {
	*mgo.Database
}

// Copy copies the StoreDatabase and its underlying mgo session.
func (s StoreDatabase) Copy() StoreDatabase {
	return StoreDatabase{
		&mgo.Database{
			Name:    s.Name,
			Session: s.Session.Copy(),
		},
	}
}

// Entities returns the mongo collection where entities are stored.
func (s StoreDatabase) Entities() *mgo.Collection {
	return s.C("entities")
}<|MERGE_RESOLUTION|>--- conflicted
+++ resolved
@@ -18,10 +18,7 @@
 	DB StoreDatabase
 }
 
-<<<<<<< HEAD
-=======
 // NewStore returns a Store that uses the given database.
->>>>>>> a12de4f6
 func NewStore(db *mgo.Database) *Store {
 	s := &Store{
 		DB: StoreDatabase{db},

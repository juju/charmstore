--- conflicted
+++ resolved
@@ -19,15 +19,10 @@
 	CreateSetCommand(key string, dir bool, value string, expireTime time.Time) raft.Command
 	CreateCreateCommand(key string, dir bool, value string, expireTime time.Time, unique bool) raft.Command
 	CreateUpdateCommand(key string, value string, expireTime time.Time) raft.Command
-<<<<<<< HEAD
 	CreateDeleteCommand(key string, dir, recursive bool) raft.Command
 	CreateCompareAndSwapCommand(key string, value string, prevValue string,
 		prevIndex uint64, expireTime time.Time) raft.Command
-=======
-	CreateDeleteCommand(key string, recursive bool) raft.Command
-	CreateCompareAndSwapCommand(key string, value string, prevValue string, prevIndex uint64, expireTime time.Time) raft.Command
 	CreateCompareAndDeleteCommand(key string, recursive bool, prevValue string, prevIndex uint64) raft.Command
->>>>>>> 3d16633a
 	CreateSyncCommand(now time.Time) raft.Command
 }
 
